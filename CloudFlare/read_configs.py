""" reading the config file for CloudFlare API"""

import os
import re
import ConfigParser

def read_configs():
    """ reading the config file for CloudFlare API"""

    # envioronment variables override config files
    email = os.getenv('CF_API_EMAIL')
    token = os.getenv('CF_API_KEY')
    certtoken = os.getenv('CF_API_CERTKEY')
    extras = os.getenv('CF_API_EXTRAS')

    # grab values from config files
    config = ConfigParser.RawConfigParser()
    config.read([
        '.cloudflare.cfg',
        os.path.expanduser('~/.cloudflare.cfg'),
        os.path.expanduser('~/.cloudflare/cloudflare.cfg')
    ])

    if email is None:
        try:
            email = re.sub(r"\s+", '', config.get('CloudFlare', 'email'))
        except (ConfigParser.NoOptionError, ConfigParser.NoSectionError):
            email = None
        except ConfigParser.NoSectionError:
            email = None

    if token is None:
        try:
            token = re.sub(r"\s+", '', config.get('CloudFlare', 'token'))
        except (ConfigParser.NoOptionError, ConfigParser.NoSectionError):
            token = None
        except ConfigParser.NoSectionError:
            token = None

    if certtoken is None:
        try:
            certtoken = re.sub(r"\s+", '', config.get('CloudFlare', 'certtoken'))
        except (ConfigParser.NoOptionError, ConfigParser.NoSectionError):
            certtoken = None
        except ConfigParser.NoSectionError:
            certtoken = None

    try:
        extras = re.sub(r"\s+", ' ', config.get('CloudFlare', 'extras'))
<<<<<<< HEAD
    except (ConfigParser.NoSectionError, ConfigParser.NoOptionError):
        extras = None
    except ConfigParser.NoSectionError:
=======
    except (ConfigParser.NoOptionError, ConfigParser.NoSectionError):
>>>>>>> 6272de82
        extras = None

    if extras:
        extras = extras.split(' ')

    return [email, token, certtoken, extras]
<|MERGE_RESOLUTION|>--- conflicted
+++ resolved
@@ -47,13 +47,7 @@
 
     try:
         extras = re.sub(r"\s+", ' ', config.get('CloudFlare', 'extras'))
-<<<<<<< HEAD
-    except (ConfigParser.NoSectionError, ConfigParser.NoOptionError):
-        extras = None
-    except ConfigParser.NoSectionError:
-=======
     except (ConfigParser.NoOptionError, ConfigParser.NoSectionError):
->>>>>>> 6272de82
         extras = None
 
     if extras:
